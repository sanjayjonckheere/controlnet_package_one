# ControlNet Package

<<<<<<< HEAD
This project provides a **ControlNet pipeline** for depth-guided image generation, structured as a Python package and optimized for local development using **PyCharm**. It fine-tunes a pre-trained **ControlNet** model (`lllyasviel/sd-controlnet-depth`) with Stable Diffusion to generate images conditioned on depth maps, automatically created from RGB images using **MiDaS** (`DPT_Large`).
=======
This project provides a **ControlNet pipeline** for depth-guided image generation, structured as a Python package and optimized for local development using **PyCharm**. It fine-tunes a pre-trained **ControlNet** model (`lllyasviel/sd-controlnet-depth`) with Stable Diffusion to generate images conditioned on depth maps, automatically created from RGB images using **MiDaS** (`DPT_Large`). 
>>>>>>> 8245f433


## Pipeline Overview

### Description
The pipeline fine-tunes ControlNet for depth-guided image generation using two RGB images. It is optimized for local GPUs (e.g., NVIDIA) and structured as a Python package for modularity.

### Components
- **`controlnet_package/`**: Python package:
  - **`config.py`**: Loads and validates `config.json`.
  - **`dataset.py`**: Defines `DepthDataset` for paired RGB and depth images.
  - **`model.py`**: Configures the `StableDiffusionControlNetPipeline`.
  - **`training.py`**: Executes the training loop with memory optimizations.
  - **`controlnet_package.py`**: Main module for the package.
  - **`cli.py`**: Command-line interface for the package.
  - **`utils.py`**: Generates depth maps with MiDaS.
- **`config.json`**: Specifies model paths and hyperparameters.
- **`pyproject.toml`**: Poetry configuration for dependencies.
- **`tests/`**: Contains unit tests (e.g., `test_dataset.py`).
- **`.gitignore`**: Excludes sensitive files.
- **`LICENSE`**: MIT License.

### Functionality
1. **Setup**: Creates a virtual environment and installs dependencies with Poetry.
2. **Data Preparation**: Uses CLI to generate depth maps from RGB images.
3. **Training**: Fine-tunes ControlNet over 20 epochs (~15–25 minutes on a GPU) at 128x128 resolution.
4. **Outputs**: Saves checkpoints (`checkpoints/controlnet_epoch_*.pt`) and logs (`training.log`).

## Role of ControlNet (`lllyasviel/sd-controlnet-depth`)

* **Purpose**: Enhances Stable Diffusion with depth-based conditioning.
* **Implementation**:
  ```python
  controlnet = ControlNetModel.from_pretrained("lllyasviel/sd-controlnet-depth", torch_dtype=torch.float32)
  ```
* **Benefit**: Enables precise depth-guided image generation.

## Role of MiDaS (`DPT_Large`)

* **Purpose**: Generates depth maps from RGB images.
* **Implementation**:
  ```python
  midas = torch.hub.load("intel-isl/MiDaS", "DPT_Large")
  ```
* **Benefit**: Automates depth map creation.

## Setup Instructions

### Prerequisites
* **PyCharm**: Professional or Community Edition.
* **Python**: 3.8 or higher.
* **Poetry**: For dependency management.
* **Git**: Configured with GitHub credentials.
* **GPU**: NVIDIA GPU with CUDA (optional but recommended).
* **Images**: Sample RGB images for training.

### Steps
1. **Clone the Repository**:
   ```bash
   git clone https://github.com/sanjayjonckheere/controlnet_package.git
   cd controlnet_package
   ```

2. **Set Up Poetry Environment**:
   ```bash
   poetry install
   ```
   Or use PyCharm's Poetry integration.

3. **Prepare Data**:
   * Place your RGB images in an input directory.
   * Generate depth maps:
     ```bash
     poetry run controlnet depth --input-dir ./images --output-dir ./data/train
     ```

4. **Run Training**:
   ```bash
   poetry run controlnet train --config config.json
   ```

5. **Run Tests**:
   ```bash
   poetry run pytest
   ```

6. **Run Inference**:
   ```bash
   poetry run controlnet inference --model ./checkpoints/controlnet_epoch_19.pt --image test.jpg --prompt "A photo" --output result.png
   ```

7. **Push to GitHub**:
   * Use PyCharm's `VCS > Commit` and `VCS > Git > Push`.
   * Or:
     ```bash
     git add .
     git commit -m "Update project"
     git push origin main
     ```

## Requirements

See `pyproject.toml` for dependencies:
* `diffusers==0.29.2`
* `transformers==4.38.2`
* `torch==2.2.1`
* `torchvision==0.17.1`
* `accelerate==0.28.0`
* `timm==0.9.16`
* `tqdm==4.66.2`
* `pytest==8.1.1`

## Licenses

* **ControlNet**: [CreativeML Open RAIL-M](https://huggingface.co/spaces/CompVis/stable-diffusion-license).
* **MiDaS**: [Apache License 2.0](https://github.com/isl-org/MiDaS/blob/master/LICENSE).
* **Project**: MIT License.

## Acknowledgments

* **ControlNet**: lllyasviel and Hugging Face.
* **MiDaS**: Intel-ISL.
* **Stable Diffusion**: RunwayML.
* **Diffusers**: Hugging Face.<|MERGE_RESOLUTION|>--- conflicted
+++ resolved
@@ -1,10 +1,9 @@
 # ControlNet Package
 
-<<<<<<< HEAD
+HEAD
 This project provides a **ControlNet pipeline** for depth-guided image generation, structured as a Python package and optimized for local development using **PyCharm**. It fine-tunes a pre-trained **ControlNet** model (`lllyasviel/sd-controlnet-depth`) with Stable Diffusion to generate images conditioned on depth maps, automatically created from RGB images using **MiDaS** (`DPT_Large`).
-=======
-This project provides a **ControlNet pipeline** for depth-guided image generation, structured as a Python package and optimized for local development using **PyCharm**. It fine-tunes a pre-trained **ControlNet** model (`lllyasviel/sd-controlnet-depth`) with Stable Diffusion to generate images conditioned on depth maps, automatically created from RGB images using **MiDaS** (`DPT_Large`). 
->>>>>>> 8245f433
+
+This project provides a **ControlNet pipeline** for depth-guided image generation, structured as a Python package and optimized for local development using **PyCharm**. It fine-tunes a pre-trained **ControlNet** model (`lllyasviel/sd-controlnet-depth`) with Stable Diffusion to generate images conditioned on depth maps, automatically created from RGB images using **MiDaS** (`DPT_Large`). 8245f433269d5b781b3981d31209406a0249518c
 
 
 ## Pipeline Overview
